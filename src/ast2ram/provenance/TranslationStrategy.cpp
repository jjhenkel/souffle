/*
 * Souffle - A Datalog Compiler
 * Copyright (c) 2020 The Souffle Developers. All rights reserved
 * Licensed under the Universal Permissive License v 1.0 as shown at:
 * - https://opensource.org/licenses/UPL
 * - <souffle root>/licenses/SOUFFLE-UPL.txt
 */

/************************************************************************
 *
 * @file TranslationStrategy.cpp
 *
 ***********************************************************************/

#include "ast2ram/provenance/TranslationStrategy.h"
#include "ast2ram/provenance/ClauseTranslator.h"
#include "ast2ram/provenance/ConstraintTranslator.h"
#include "ast2ram/provenance/UnitTranslator.h"
#include "ast2ram/seminaive/ValueTranslator.h"
#include "ast2ram/utility/TranslatorContext.h"
#include "ram/Condition.h"
#include "ram/Expression.h"

namespace souffle::ast2ram::provenance {

ast2ram::UnitTranslator* TranslationStrategy::createUnitTranslator() const {
    return new UnitTranslator();
}

ast2ram::ClauseTranslator* TranslationStrategy::createClauseTranslator(
        const TranslatorContext& context) const {
    return new ClauseTranslator(context);
}

ast2ram::ConstraintTranslator* TranslationStrategy::createConstraintTranslator(
<<<<<<< HEAD
        const TranslatorContext& context, const ValueIndex& index) const {
    return new ast2ram::seminaive::ConstraintTranslator(context, index);
=======
        const TranslatorContext& context, SymbolTable& symbolTable, const ValueIndex& index) const {
    return new ConstraintTranslator(context, symbolTable, index);
>>>>>>> 238d4a38
}

ast2ram::ValueTranslator* TranslationStrategy::createValueTranslator(
        const TranslatorContext& context, const ValueIndex& index) const {
    return new ast2ram::seminaive::ValueTranslator(context, index);
}

}  // namespace souffle::ast2ram::provenance<|MERGE_RESOLUTION|>--- conflicted
+++ resolved
@@ -33,13 +33,8 @@
 }
 
 ast2ram::ConstraintTranslator* TranslationStrategy::createConstraintTranslator(
-<<<<<<< HEAD
         const TranslatorContext& context, const ValueIndex& index) const {
-    return new ast2ram::seminaive::ConstraintTranslator(context, index);
-=======
-        const TranslatorContext& context, SymbolTable& symbolTable, const ValueIndex& index) const {
-    return new ConstraintTranslator(context, symbolTable, index);
->>>>>>> 238d4a38
+    return new ConstraintTranslator(context, index);
 }
 
 ast2ram::ValueTranslator* TranslationStrategy::createValueTranslator(
