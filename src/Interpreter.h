--- conflicted
+++ resolved
@@ -24,14 +24,9 @@
 #include "RamTranslationUnit.h"
 #include "RamTypes.h"
 #include "RelationRepresentation.h"
-<<<<<<< HEAD
 #include "RamVisitor.h"
 #include "RamOperationDepth.h"
-=======
-#include "RamVisitor.h" 
-#include "RamOperationDepth.h" 
 #include "Logger.h"
->>>>>>> 6059b35d
 
 #include <atomic>
 #include <cassert>
@@ -147,7 +142,7 @@
     LVM_ITER_Inc,
     LVM_ITER_NotAtEnd,
     LVM_STOP,
-    LVM_NOP,    // Padding operation
+    LVM_NOP,
 
     // LVM Relation Struct Representation
     LVM_BTREE,
@@ -181,119 +176,9 @@
         return *this;
     }
 
-<<<<<<< HEAD
     std::vector<RamDomain> getCode() const {
         return *this;
     }
-=======
-class Interpreter {
-    class LVMGenerator : public RamVisitor<void, size_t> {
-    public:
-       LVMGenerator(SymbolTable& symbolTable, const RamStatement& entry) : symbolTable(symbolTable) {
-           (*this)(entry, 0);
-           (*this).cleanUp(); 
-           (*this)(entry, 0);
-           code.push_back(LVM_STOP);
-       }
-
-       void cleanUp() {
-          code.clear();
-          IODirectivesPool.clear();  
-          currentAddressLabel = 0;
-          scanIteratorIndex = 0;
-          indexScanIteratorIndex = 0;
-       }
-
-       std::vector<RamDomain> code;            /** Instructions stream */
-       SymbolTable& symbolTable;                /** Class for converting string to number and vice versa */ 
-       
-       /** Store reference to IODirectives */
-       std::vector<std::vector<IODirectives>> IODirectivesPool;
-       size_t IODirectivesCounter = 0;
-
-       /** Address Table */
-       size_t currentAddressLabel = 0;
-       size_t getNewAddressLabel() { return currentAddressLabel++; }
-       std::vector<size_t> addressMap;
-
-       /** Iter */
-       size_t scanIteratorIndex = 0;
-       size_t indexScanIteratorIndex = 0;
-       size_t getNewScanIterator() {return scanIteratorIndex++; }
-       size_t getNewIndexScanIterator() {return indexScanIteratorIndex++; }
-
-       /** Timer */
-       size_t timerIndex = 0;
-       size_t getNewTimer() {return timerIndex++; }
-
-       /* Return the value of the addressLabel. 
-        * Return 0 if label doesn't exits. 
-        */
-       size_t lookupAddress(size_t addressLabel) {
-          if (addressLabel < addressMap.size()) {
-             return addressMap[addressLabel];
-          }
-          return 0;
-       }
-        
-       /** Set the value of address label */
-       void setAddress(size_t addressLabel, size_t value) {
-          if (addressLabel >= addressMap.size()) {
-             addressMap.resize((addressLabel + 1) * 2); 
-          } 
-          addressMap[addressLabel] = value;
-       }
-
-       // Visit RAM Expressions
-       void visitNumber(const RamNumber& num, size_t exitAddress) override {
-          code.push_back(LVM_Number); 
-          code.push_back(num.getConstant());
-       } 
-
-       void visitElementAccess(const RamElementAccess& access, size_t exitAddress) override {
-          code.push_back(LVM_ElementAccess); 
-          code.push_back(access.getIdentifier()); 
-          code.push_back(access.getElement()); 
-       }
-       
-       void visitAutoIncrement(const RamAutoIncrement& inc, size_t exitAddress) override {
-          code.push_back(LVM_AutoIncrement); 
-       }
-       
-
-       void visitIntrinsicOperator(const RamIntrinsicOperator& op, size_t exitAddress) override {
-          const auto& args = op.getArguments();
-          switch (op.getOperator()) {
-             /** Unary Functor Operators */
-             case FunctorOp::ORD:       
-                visit(args[0], exitAddress); 
-                code.push_back(LVM_OP_ORD);       
-                break;
-             case FunctorOp::STRLEN:    
-                visit(args[0], exitAddress); 
-                code.push_back(LVM_OP_STRLEN);    
-                break;
-             case FunctorOp::NEG:       
-                visit(args[0], exitAddress); 
-                code.push_back(LVM_OP_NEG);       
-                break;
-             case FunctorOp::BNOT:      
-                visit(args[0], exitAddress); 
-                code.push_back(LVM_OP_BNOT);
-                break;
-             case FunctorOp::LNOT:      
-                visit(args[0], exitAddress);
-                code.push_back(LVM_OP_LNOT);
-                break;
-             case FunctorOp::TONUMBER:  
-                visit(args[0], exitAddress);
-                code.push_back(LVM_OP_TONUMBER);
-                break;
-             case FunctorOp::TOSTRING:  
-                visit(args[0], exitAddress);
-                code.push_back(LVM_OP_TOSTRING);
-                break;
->>>>>>> 6059b35d
 
     std::vector<std::vector<IODirectives>>& getIODirectives() {
         return IODirectivesPool;
@@ -767,471 +652,8 @@
 
         setAddress(L1, code->size());
 
-<<<<<<< HEAD
         code->push_back(LVM_Aggregate_Return);  
         code->push_back(aggregate.getIdentifier());
-=======
-        /** Visit RAM Operations */
-       
-       void visitNestedOperation(const RamNestedOperation& nested, size_t exitAddress) override {
-          visit(nested.getOperation(), exitAddress);
-       }
-
-       void visitSearch(const RamSearch& search, size_t exitAddress) override {
-          code.push_back(LVM_Search);
-          if (search.getProfileText().empty()) {
-             code.push_back(0);
-          } else {
-             code.push_back(1);
-          }
-          code.push_back(symbolTable.lookup(search.getProfileText()));
-          visitNestedOperation(search, exitAddress);
-       }
-       
-       void visitScan(const RamScan& scan, size_t exitAddress) override {
-          code.push_back(LVM_Scan); 
-          size_t counterLabel = getNewScanIterator();
-          code.push_back(LVM_ITER_TypeScan);
-          code.push_back(counterLabel);
-          code.push_back(symbolTable.lookup(scan.getRelation().getName()));
-          size_t address_L0 = code.size();
-
-          code.push_back(LVM_ITER_NotAtEnd);
-          code.push_back(counterLabel);
-          code.push_back(LVM_ITER_TypeScan);
-          code.push_back(LVM_Jmpez);
-          size_t L1 = getNewAddressLabel();
-          code.push_back(lookupAddress(L1));
-
-          code.push_back(LVM_ITER_Select);
-          code.push_back(counterLabel);
-          code.push_back(LVM_ITER_TypeScan);
-          code.push_back(scan.getIdentifier());
-          
-          visitSearch(scan, exitAddress);
-          code.push_back(LVM_ITER_Inc);
-          code.push_back(counterLabel);
-          code.push_back(LVM_ITER_TypeScan);
-          code.push_back(LVM_Goto);
-          code.push_back(address_L0);
-
-          setAddress(L1, code.size());
-       }
-       
-       void visitIndexScan(const RamIndexScan& scan, size_t exitAddress) override {
-          //TODO For now just eval pattern every times
-          code.push_back(LVM_IndexScan);
-          size_t counterLabel = getNewIndexScanIterator();
-          size_t L1 = getNewAddressLabel();
-
-          auto patterns = scan.getRangePattern();
-          std::string types;
-          auto arity = scan.getRelation().getArity();
-          for (size_t i = 0; i < arity; i ++) {
-             if (patterns[i]) {
-                visit(patterns[i], exitAddress);
-             }
-             types += (patterns[i] == nullptr? "_" : "V");
-          }
-
-          code.push_back(LVM_ITER_TypeIndexScan);
-          code.push_back(counterLabel);
-          code.push_back(symbolTable.lookup(scan.getRelation().getName())); 
-          code.push_back(symbolTable.lookup(types));
-
-          size_t address_L0 = code.size();
-
-          code.push_back(LVM_ITER_NotAtEnd);
-          code.push_back(counterLabel);
-          code.push_back(LVM_ITER_TypeIndexScan);
-          code.push_back(LVM_Jmpez);
-          code.push_back(lookupAddress(L1));
-
-          code.push_back(LVM_ITER_Select);
-          code.push_back(counterLabel);
-          code.push_back(LVM_ITER_TypeIndexScan);
-          code.push_back(scan.getIdentifier());
-
-          visitSearch(scan, exitAddress);
-
-          code.push_back(LVM_ITER_Inc);
-          code.push_back(counterLabel);
-          code.push_back(LVM_ITER_TypeIndexScan);
-          code.push_back(LVM_Goto);
-          code.push_back(address_L0);
-          setAddress(L1, code.size());
-       }
-       
-       void visitUnpackRecord(const RamUnpackRecord& lookup, size_t exitAddress) override {
-          code.push_back(LVM_UnpackRecord);
-          code.push_back(lookup.getReferenceLevel());
-          code.push_back(lookup.getReferencePosition());
-          code.push_back(lookup.getArity()); 
-          code.push_back(lookup.getIdentifier());
-          visitSearch(lookup, exitAddress);
-       }
-
-       void visitAggregate(const RamAggregate& aggregate, size_t exitAddress) override {
-          code.push_back(LVM_Aggregate);
-          auto patterns = aggregate.getPattern();
-          std::string types;
-          auto arity = aggregate.getRelation().getArity();
-          for (size_t i = 0; i < arity; i ++) {
-             if (patterns[i]) {
-                visit(patterns[i], exitAddress);
-             }
-             types += (patterns[i] == nullptr? "_" : "V");
-          }
-          size_t counterLabel = getNewIndexScanIterator();
-          size_t L1 = getNewAddressLabel();
-          size_t L2 = getNewAddressLabel();
-          code.push_back(LVM_ITER_TypeIndexScan);
-          code.push_back(counterLabel);
-          code.push_back(symbolTable.lookup(aggregate.getRelation().getName())); 
-          code.push_back(symbolTable.lookup(types));
-
-          if (aggregate.getFunction() == RamAggregate::COUNT) {   // To count, there is no need to iterate
-            code.push_back(LVM_Aggregate_COUNT);
-            code.push_back(counterLabel);
-            code.push_back(LVM_Goto);
-            code.push_back(lookupAddress(L1));
-          } else {
-             code.push_back(LVM_ITER_NotAtEnd);    // First check, if the range is empty, does nothing 
-             code.push_back(counterLabel);
-             code.push_back(LVM_ITER_TypeIndexScan);
-             code.push_back(LVM_Jmpez);
-             code.push_back(lookupAddress(L2));
-
-             switch (aggregate.getFunction()) { // Init value
-                case RamAggregate::MIN:
-                     code.push_back(LVM_Number);
-                     code.push_back(MAX_RAM_DOMAIN);
-                     break;
-                case RamAggregate::MAX:
-                     code.push_back(LVM_Number);
-                     code.push_back(MIN_RAM_DOMAIN);
-                     break;
-                case RamAggregate::COUNT:
-                     break;
-                case RamAggregate::SUM:
-                     code.push_back(LVM_Number);
-                     code.push_back(0);
-                     break;
-             }
-
-             size_t address_L0 = code.size();
-
-             code.push_back(LVM_ITER_NotAtEnd);    // Start the formal for loop if the relation is non-empty
-             code.push_back(counterLabel);
-             code.push_back(LVM_ITER_TypeIndexScan);
-             code.push_back(LVM_Jmpez);
-             code.push_back(lookupAddress(L1));
-
-             code.push_back(LVM_ITER_Select);
-             code.push_back(counterLabel);
-             code.push_back(LVM_ITER_TypeIndexScan);
-             code.push_back(aggregate.getIdentifier());
-
-             visit(aggregate.getExpression(), exitAddress);
-
-             switch (aggregate.getFunction()) {
-                case RamAggregate::MIN:
-                     code.push_back(LVM_OP_MIN);  //TODO replace with LVM_OP
-                     break;
-                case RamAggregate::MAX:
-                     code.push_back(LVM_OP_MAX);  //TODO replace with LVM_OP
-                     break;
-                case RamAggregate::COUNT:
-                     assert (false);
-                     break;
-                case RamAggregate::SUM:
-                     code.push_back(LVM_OP_ADD);  //TODO replace with LVM_OP
-                     break;
-             }
-             
-             code.push_back(LVM_ITER_Inc);
-             code.push_back(counterLabel);
-             code.push_back(LVM_ITER_TypeIndexScan);
-             code.push_back(LVM_Goto);
-             code.push_back(address_L0);
-          }
-
-          setAddress(L1, code.size());
-          
-          code.push_back(LVM_Aggregate_Return);  // TODO Well.. Improve?
-          code.push_back(aggregate.getIdentifier());
-
-          visitSearch(aggregate, exitAddress);
-          setAddress(L2, code.size());
-       }
-       
-       void visitFilter(const RamFilter& filter, size_t exitAddress) override {
-          code.push_back(LVM_Filter);
-            
-          // Profile Action
-          code.push_back(symbolTable.lookup(filter.getProfileText()));
-
-          size_t L0 = getNewAddressLabel();
-
-          visit(filter.getCondition(), exitAddress);
-
-          code.push_back(LVM_Jmpez);
-          code.push_back(lookupAddress(L0));
-
-          visitNestedOperation(filter, exitAddress);
-
-          setAddress(L0, code.size());
-       }
-        
-       void visitProject(const RamProject& project, size_t exitAddress) override {
-          size_t arity = project.getRelation().getArity();
-          std::string relationName = project.getRelation().getName();
-          auto values = project.getValues();
-          for (size_t i = 0; i < values.size(); ++i) {
-             assert(values[i]);
-             visit(values[i], exitAddress);
-          }
-          code.push_back(LVM_Project);
-          code.push_back(arity);
-          code.push_back(symbolTable.lookup(relationName));
-       }
-       void visitReturn(const RamReturn& ret, size_t exitAddress) override {
-          //The value must be pushed in correct order
-          std::string types;
-          auto expressions = ret.getValues();
-          size_t size = expressions.size();
-          for (int i = size - 1; i >= 0; --i) {
-             if (expressions[i] == nullptr) {
-                 types += '_';
-             } else {
-                 types += 'V';
-                 visit(expressions[i], exitAddress);
-             }
-          }
-          code.push_back(LVM_Return);
-          code.push_back(ret.getValues().size());
-          code.push_back(symbolTable.lookup(types));
-       }
-
-       /** Visit RAM stmt*/
-       
-       void visitSequence(const RamSequence& seq, size_t exitAddress) override {
-          code.push_back(LVM_Sequence);
-          for (const auto& cur : seq.getStatements()) {
-             visit(cur, exitAddress); 
-          } 
-       }
-       
-       void visitParallel(const RamParallel& parallel, size_t exitAddress) override {
-          //size_t num_blocks=  parallel.getStatements().size();
-          for (const auto& cur : parallel.getStatements()) {
-             visit(cur, exitAddress); 
-          } 
-
-          //TODO Implement real parallel
-       }
-       
-       void visitLoop(const RamLoop& loop, size_t exitAddress) override {
-          size_t address_L0 = code.size(); 
-          code.push_back(LVM_Loop);
-
-          size_t L1 = getNewAddressLabel();
-          size_t address_L1 = lookupAddress(L1);
-          visit(loop.getBody(), address_L1);
-          code.push_back(LVM_IncIterationNumber);
-          code.push_back(LVM_Goto);
-          code.push_back(address_L0);
-          code.push_back(LVM_ResetIterationNumber);
-          setAddress(L1, code.size());
-       }
-       
-       void visitExit(const RamExit& exit, size_t exitAddress) override {
-          visit(exit.getCondition(), exitAddress);
-          code.push_back(LVM_Jmpnz); // Jmp if condition is true
-          code.push_back(exitAddress);
-       }
-       
-       void visitLogTimer(const RamLogTimer& timer, size_t exitAddress) override {
-          code.push_back(LVM_LogTimer);
-          size_t timerIndex = getNewTimer();
-          code.push_back(symbolTable.lookup(timer.getMessage()));
-          if (timer.getRelation() == nullptr) {
-             code.push_back(0);
-             code.push_back(LVM_NOP);
-             code.push_back(timerIndex);
-          } else {
-             code.push_back(1);
-             code.push_back(symbolTable.lookup(timer.getRelation()->getName())); //TODO getRelation return type not consitent
-             code.push_back(timerIndex);
-          }
-          visit(timer.getStatement(), exitAddress);
-          code.push_back(LVM_StopLogTimer);
-          code.push_back(timerIndex);
-       }
-       
-       void visitDebugInfo(const RamDebugInfo& dbg, size_t exitAddress) override {
-          code.push_back(LVM_DebugInfo);
-          code.push_back(symbolTable.lookup(dbg.getMessage()));
-          visit(dbg.getStatement(), exitAddress);
-       }
-
-       void visitStratum(const RamStratum& stratum, size_t exitAddress) override {
-          code.push_back(LVM_Stratum); 
-          visit(stratum.getBody(), exitAddress);
-       }
-       
-       void visitCreate(const RamCreate& create, size_t exitAddress) override {
-          code.push_back(LVM_Create);
-          code.push_back(symbolTable.lookup(create.getRelation().getName()));
-          code.push_back(create.getRelation().getArity());
-          switch (create.getRelation().getRepresentation()) {
-                case RelationRepresentation::BTREE:
-                    code.push_back(LVM_BTREE);
-                    break;
-                case RelationRepresentation::BRIE:
-                    code.push_back(LVM_BRIE);
-                    break;
-                case RelationRepresentation::EQREL:
-                    code.push_back(LVM_EQREL);
-                    break;
-                case RelationRepresentation::DEFAULT:
-                    code.push_back(LVM_DEFAULT);
-                default:
-                    break;
-          }
-
-          auto attributeTypes = create.getRelation().getAttributeTypeQualifiers();
-          for (auto type : attributeTypes) {
-            code.push_back(symbolTable.lookup(type));
-          }
-       }
-
-       void visitClear(const RamClear& clear, size_t exitAddress) override {
-          code.push_back(LVM_Clear);
-          code.push_back(symbolTable.lookup(clear.getRelation().getName()));
-       }
-       
-       void visitDrop(const RamDrop& drop, size_t exitAddress) override {
-          code.push_back(LVM_Drop); 
-          code.push_back(symbolTable.lookup(drop.getRelation().getName()));
-       }
-       
-       void visitLogSize(const RamLogSize& size, size_t exitAddress) override {
-          code.push_back(LVM_LogSize);
-          code.push_back(symbolTable.lookup(size.getRelation().getName()));
-          code.push_back(symbolTable.lookup(size.getMessage()));
-       }
-
-       void visitLoad(const RamLoad& load, size_t exitAddress) override {
-          code.push_back(LVM_Load); 
-          code.push_back(symbolTable.lookup(load.getRelation().getName()));
-
-          /** TODO Need a better way to store IOs.*/
-          IODirectivesPool.push_back(load.getIODirectives());
-          code.push_back(IODirectivesPool.size() - 1);
-       }
-
-       void visitStore(const RamStore& store, size_t exitAddress) override {
-          code.push_back(LVM_Store);
-          code.push_back(symbolTable.lookup(store.getRelation().getName()));
-
-          /** TODO: Need a better way to store IOs.*/
-          IODirectivesPool.push_back(store.getIODirectives());
-          code.push_back(IODirectivesPool.size() - 1);
-       }
-       
-       void visitFact(const RamFact& fact, size_t exitAddress) override {
-          size_t arity = fact.getRelation().getArity();
-          auto values = fact.getValues();
-          for (size_t i = 0; i < arity; ++i) {
-             visit(values[i], exitAddress);       // Values cannot be null here
-          }
-          std::string targertRelation = fact.getRelation().getName();
-          code.push_back(LVM_Fact);
-          code.push_back(symbolTable.lookup(targertRelation));
-          code.push_back(arity);
-       }
-
-       void visitQuery(const RamQuery& insert, size_t exitAddress) override {
-          code.push_back(LVM_Query);
-          if (insert.getCondition() == nullptr) {
-             code.push_back(LVM_Number);
-             code.push_back(true);  // Push true
-          } else {
-             visit(insert.getCondition(), exitAddress);
-          }
-          size_t L0 = getNewAddressLabel();
-          code.push_back(LVM_Jmpez);
-          code.push_back(lookupAddress(L0));
-          visit(insert.getOperation(), exitAddress);
-          setAddress(L0, code.size());
-       }
-
-       void visitMerge(const RamMerge& merge, size_t exitAddress) override {
-          std::string source = merge.getSourceRelation().getName();
-          std::string target = merge.getTargetRelation().getName();
-          code.push_back(LVM_Merge);
-          code.push_back(symbolTable.lookup(source));
-          code.push_back(symbolTable.lookup(target));
-       }
-
-       void visitSwap(const RamSwap& swap, size_t exitAddress) override {
-          std::string first = swap.getFirstRelation().getName(); 
-          std::string second = swap.getSecondRelation().getName(); 
-          code.push_back(LVM_Swap);
-          code.push_back(symbolTable.lookup(first));
-          code.push_back(symbolTable.lookup(second));
-       }
-
-       void visitNode(const RamNode& node, size_t exitAddress) override {
-          assert(false && "Unknown Node type");
-          /** Unknown Node */
-       }
-
-    };
-public:
-   Interpreter(RamTranslationUnit& tUnit) : translationUnit(tUnit) {}
-
-   virtual ~Interpreter() {
-      for (auto& x : environment) {
-         delete x.second;
-      }
-   }
-
-   /** Get translation unit */
-   RamTranslationUnit& getTranslationUnit() {
-      return translationUnit;
-   }
-
-   /** Entry for executing the main program */
-   void executeMain();
-
-   /** Execute main program */
-   void execute(const LVMGenerator& generator, InterpreterContext& ctxt);
-
-   /** Execute the subroutine */
-   void executeSubroutine(const RamStatement& stmt, const std::vector<RamDomain>& arguments,
-           std::vector<RamDomain>& returnValues, std::vector<bool>& returnErrors) {
-
-      InterpreterContext ctxt;
-      LVMGenerator generator(translationUnit.getSymbolTable(), stmt);
-      ctxt.setReturnValues(returnValues);
-      ctxt.setReturnErrors(returnErrors);
-      ctxt.setArguments(arguments);
-      //print(generator);
-      execute(generator, ctxt);
-   }
-   
-   /** Print out the instruction stream */
-   // TODO Cache the program code
-   void printMain() const {
-      LVMGenerator generator(translationUnit.getSymbolTable(), *translationUnit.getP().getMain());
-      print(generator);
-   }
-
-   /** Print out the instruction stream */
-   void print(const LVMGenerator& g) const;
->>>>>>> 6059b35d
 
         visitSearch(aggregate, exitAddress);
         setAddress(L2, code->size());
@@ -1243,7 +665,6 @@
         // Profile Action
         code->push_back(symbolTable.lookup(filter.getProfileText()));
 
-<<<<<<< HEAD
         size_t L0 = getNewAddressLabel();
 
         visit(filter.getCondition(), exitAddress);
@@ -1326,14 +747,20 @@
 
     void visitLogTimer(const RamLogTimer& timer, size_t exitAddress) override {
         code->push_back(LVM_LogTimer);
+        size_t timerIndex = getNewTimer();
         code->push_back(symbolTable.lookup(timer.getMessage()));
         if (timer.getRelation() == nullptr) {
             code->push_back(0);
+            code->push_back(LVM_NOP);
+            code->push_back(timerIndex);
         } else {
             code->push_back(1);
             code->push_back(symbolTable.lookup(timer.getRelation()->getName())); //TODO getRelation return type not consitent
+            code->push_back(timerIndex);
         }
         visit(timer.getStatement(), exitAddress);
+        code->push_back(LVM_StopLogTimer);
+        code->push_back(timerIndex);
     }
 
     void visitDebugInfo(const RamDebugInfo& dbg, size_t exitAddress) override {
@@ -1341,22 +768,6 @@
         code->push_back(symbolTable.lookup(dbg.getMessage()));
         visit(dbg.getStatement(), exitAddress);
     }
-=======
-   void insertTimerAt(size_t index, Logger* timer) {
-      if (index >= timers.size()) {
-         timers.resize((index + 1) * 2, nullptr);
-      }
-      timers[index] = timer;
-   }
-
-   void stopTimerAt(size_t index) {
-      assert(index < timers.size());
-      timers[index]->~Logger();
-   }
-
-private:
-   friend InterpreterProgInterface;
->>>>>>> 6059b35d
 
     void visitStratum(const RamStratum& stratum, size_t exitAddress) override {
         code->push_back(LVM_Stratum);
@@ -1399,7 +810,6 @@
         code->push_back(symbolTable.lookup(drop.getRelation().getName()));
     }
 
-<<<<<<< HEAD
     void visitLogSize(const RamLogSize& size, size_t exitAddress) override {
         code->push_back(LVM_LogSize);
         code->push_back(symbolTable.lookup(size.getRelation().getName()));
@@ -1418,28 +828,6 @@
     void visitStore(const RamStore& store, size_t exitAddress) override {
         code->push_back(LVM_Store);
         code->push_back(symbolTable.lookup(store.getRelation().getName()));
-=======
-   /** counter for $ operator */
-   int counter = 0;
-
-   /** iteration number (in a fix-point calculation) */
-   size_t iteration = 0;
-
-   /** Dynamic library for user-defined functors */
-   void* dll = nullptr;
-   
-   /** Iters for the indexScan operation */
-   std::vector<std::pair<index_set::iterator, index_set::iterator>> indexScanIteratorPool;
-   
-   /** Iters for the Scan operation */
-   std::vector<std::pair<InterpreterRelation::iterator, InterpreterRelation::iterator>> scanIteratorPool;
-
-   /** Timer table for logtimer */
-   std::vector<Logger*> timers;
-
-   /** for stratum */ 
-   int level = 0;
->>>>>>> 6059b35d
 
         /** TODO: Need a better way to store IOs.*/
         code->getIODirectives().push_back(store.getIODirectives());
@@ -1519,6 +907,10 @@
         return scanIteratorIndex++;
     }
 
+    /** Timer */
+    size_t timerIndex = 0;
+    size_t getNewTimer() {return timerIndex++; }
+
     size_t indexScanIteratorIndex = 0;
     size_t getNewIndexScanIterator() {
         return indexScanIteratorIndex++;
@@ -1606,6 +998,19 @@
     using relation_map = std::map<std::string, InterpreterRelation*>;
 
     using index_set = btree_multiset<const RamDomain*, InterpreterIndex::comparator, std::allocator<const RamDomain*>, 512>;
+
+
+    void insertTimerAt(size_t index, Logger* timer) {
+        if (index >= timers.size()) {
+            timers.resize((index + 1) * 2, nullptr);
+        }
+        timers[index] = timer;
+    }
+
+    void stopTimerAt(size_t index) {
+        assert(index < timers.size());
+        timers[index]->~Logger();
+    }
 
     /** Get symbol table */
     SymbolTable& getSymbolTable() {
@@ -1745,6 +1150,9 @@
     /** counters for non-existence check */
     std::map<std::string, std::atomic<size_t>> reads;
 
+    /** Timer table for logtimer */
+    std::vector<Logger*> timers;
+
     /** counter for $ operator */
     int counter = 0;
 
