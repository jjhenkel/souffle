--- conflicted
+++ resolved
@@ -26,7 +26,6 @@
 
 namespace souffle {
 
-<<<<<<< HEAD
 class RamNode;
 
 /**
@@ -91,81 +90,6 @@
 detail::LambdaRamNodeMapper<Lambda> makeLambdaRamMapper(const Lambda& lambda) {
     return detail::LambdaRamNodeMapper<Lambda>(lambda);
 }
-=======
-enum RamNodeKind {
-    // Relation
-    RK_Relation,
-    RK_RelationReference,
-
-    // Expressions
-    RK_TupleElement,
-    RK_Number,
-    RK_IntrinsicOperator,
-    RK_UserDefinedOperator,
-    RK_AutoIncrement,
-    RK_PackRecord,
-    RK_SubroutineArgument,
-    RK_UndefValue,
-
-    // Conditions
-    RK_True,
-    RK_False,
-    RK_EmptinessCheck,
-    RK_ExistenceCheck,
-    RK_ProvenanceExistenceCheck,
-    RK_Conjunction,
-    RK_Negation,
-    RK_Constraint,
-
-    // Operations
-    RK_Filter,
-    RK_Break,
-    RK_Project,
-    RK_SubroutineReturnValue,
-    RK_UnpackRecord,
-    RK_ParallelScan,
-    RK_Scan,
-    RK_ParallelIndexScan,
-    RK_IndexScan,
-    RK_ParallelChoice,
-    RK_Choice,
-    RK_ParallelIndexChoice,
-    RK_IndexChoice,
-    RK_Aggregate,
-    RK_IndexAggregate,
-
-    // Statements
-    RK_Create,
-    RK_Fact,
-    RK_Load,
-    RK_Store,
-    RK_Query,
-    RK_Clear,
-    RK_Drop,
-    RK_LogSize,
-
-    RK_Merge,
-    RK_Swap,
-
-    RK_Recv,
-    RK_Send,
-    RK_Notify,
-    RK_Wait,
-
-    // Control-flow
-    RK_Program,
-    RK_Sequence,
-    RK_Loop,
-    RK_Parallel,
-    RK_Exit,
-    RK_LogTimer,
-    RK_LogRelationTimer,
-    RK_DebugInfo,
-    RK_Stratum
-};
-
-class RamNodeMapper;
->>>>>>> 0ec6b084
 
 /**
  *  @class RamNode
