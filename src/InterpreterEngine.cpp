/*
 * Souffle - A Datalog Compiler
 * Copyright (c) 2019, The Souffle Developers. All rights reserved.
 * Licensed under the Universal Permissive License v 1.0 as shown at:
 * - https://opensource.org/licenses/UPL
 * - <souffle root>/licenses/SOUFFLE-UPL.txt
 */

/************************************************************************
 *
 * @file InterpreterEngine.cpp
 *
 * Define the Interpreter Engine class.
 ***********************************************************************/

#include "InterpreterEngine.h"
#include "IOSystem.h"
#include "InterpreterGenerator.h"
#include "InterpreterRecords.h"
#include "Logger.h"
#include "SignalHandler.h"
#include <cassert>
#include <csignal>
#include <regex>
#include <ffi.h>

namespace souffle {

InterpreterEngine::RelationHandle& InterpreterEngine::getRelationHandle(const size_t idx) {
    return generator.getRelationHandle(idx);
}

void InterpreterEngine::swapRelation(const size_t ramRel1, const size_t ramRel2) {
    RelationHandle& rel1 = getRelationHandle(ramRel1);
    RelationHandle& rel2 = getRelationHandle(ramRel2);
    std::swap(rel1, rel2);
}

int InterpreterEngine::incCounter() {
    return counter++;
}

SymbolTable& InterpreterEngine::getSymbolTable() {
    return tUnit.getSymbolTable();
}

RamTranslationUnit& InterpreterEngine::getTranslationUnit() {
    return tUnit;
}

void* InterpreterEngine::getMethodHandle(const std::string& method) {
    // load DLLs (if not done yet)
    for (void* libHandle : loadDLL()) {
        auto* methodHandle = dlsym(libHandle, method.c_str());
        if (methodHandle != nullptr) {
            return methodHandle;
        }
    }
    return nullptr;
}

std::vector<std::unique_ptr<InterpreterEngine::RelationHandle>>& InterpreterEngine::getRelationMap() {
    return generator.getRelations();
}

const std::vector<void*>& InterpreterEngine::loadDLL() {
    if (!dll.empty()) {
        return dll;
    }

    if (!Global::config().has("libraries")) {
        Global::config().set("libraries", "functors");
    }
    if (!Global::config().has("library-dir")) {
        Global::config().set("library-dir", ".");
    }
    for (const std::string& library : splitString(Global::config().get("libraries"), ' ')) {
        // The library may be blank
        if (library.empty()) {
            continue;
        }
        auto paths = splitString(Global::config().get("library-dir"), ' ');
        // Set up our paths to have a library appended
        for (std::string& path : paths) {
            if (path.back() != '/') {
                path += '/';
            }
        }

        if (library.find('/') != std::string::npos) {
            paths.clear();
        }

        paths.push_back("");

        void* tmp = nullptr;
        for (const std::string& path : paths) {
            std::string fullpath = path + "lib" + library + ".so";
            tmp = dlopen(fullpath.c_str(), RTLD_LAZY);
            if (tmp != nullptr) {
                dll.push_back(tmp);
                break;
            }
        }
    }

    return dll;
}

size_t InterpreterEngine::getIterationNumber() const {
    return iteration;
}
void InterpreterEngine::incIterationNumber() {
    ++iteration;
}
void InterpreterEngine::resetIterationNumber() {
    iteration = 0;
}

void InterpreterEngine::executeMain() {
    SignalHandler::instance()->set();
    if (Global::config().has("verbose")) {
        SignalHandler::instance()->enableLogging();
    }
<<<<<<< HEAD

    auto* program = tUnit.getProgram()->getMain();
    auto entry = generator.generateTree(*program);
    InterpreterContext ctxt;

=======
    RamStatement& program = tUnit.getProgram()->getMain();
    auto entry = generator.generateTree(program);
    InterpreterContext ctxt;

    for (auto rel : tUnit.getProgram()->getRelations()) {
        createRelation(*rel, isa->getIndexes(*rel), generator.encodeRelation(*rel));
    }

>>>>>>> 041c4042
    if (!profileEnabled) {
        InterpreterContext ctxt;
        execute(entry.get(), ctxt);
    } else {
        ProfileEventSingleton::instance().setOutputFile(Global::config().get("profile"));
        // Prepare the frequency table for threaded use
        visitDepthFirst(program, [&](const RamTupleOperation& node) {
            if (!node.getProfileText().empty()) {
                frequencies.emplace(node.getProfileText(), std::deque<std::atomic<size_t>>());
            }
            frequencies[node.getProfileText()].emplace_back(0);
        });
        // Enable profiling for execution of main
        ProfileEventSingleton::instance().startTimer();
        ProfileEventSingleton::instance().makeTimeEvent("@time;starttime");
        // Store configuration
        for (const auto& cur : Global::config().data()) {
            ProfileEventSingleton::instance().makeConfigRecord(cur.first, cur.second);
        }
        // Store count of relations
        size_t relationCount = 0;
        for (auto rel : tUnit.getProgram()->getRelations()) {
            if (rel->getName()[0] != '@') {
                ++relationCount;
                reads[rel->getName()] = 0;
            }
        }
        ProfileEventSingleton::instance().makeConfigRecord("relationCount", std::to_string(relationCount));

        // Store count of rules
        size_t ruleCount = 0;
        visitDepthFirst(program, [&](const RamQuery& rule) { ++ruleCount; });
        ProfileEventSingleton::instance().makeConfigRecord("ruleCount", std::to_string(ruleCount));

        InterpreterContext ctxt;
        execute(entry.get(), ctxt);
        ProfileEventSingleton::instance().stopTimer();
        for (auto const& cur : frequencies) {
            for (size_t i = 0; i < cur.second.size(); ++i) {
                ProfileEventSingleton::instance().makeQuantityEvent(cur.first, cur.second[i], i);
            }
        }
        for (auto const& cur : reads) {
            ProfileEventSingleton::instance().makeQuantityEvent(
                    "@relation-reads;" + cur.first, cur.second, 0);
        }
    }
    SignalHandler::instance()->reset();
}
void InterpreterEngine::executeSubroutine(const std::string& name, const std::vector<RamDomain>& args,
        std::vector<RamDomain>& ret, std::vector<bool>& err) {
    InterpreterContext ctxt;
    ctxt.setReturnValues(ret);
    ctxt.setReturnErrors(err);
    ctxt.setArguments(args);

    auto entry = generator.generateTree(tUnit.getProgram()->getSubroutine(name));
    execute(entry.get(), ctxt);
}

RamDomain InterpreterEngine::execute(const InterpreterNode* node, InterpreterContext& ctxt) {
#define DEBUG(Kind) std::cout << "Running Node: " << #Kind << "\n";

#define CASE(Kind)     \
    case (I_##Kind): { \
        const auto* cur = static_cast<const Ram##Kind*>(node->getShadow());

#define CASE_NO_CAST(Kind) case (I_##Kind): {
#define ESAC(Kind)                                                        \
    assert(false && "Program reach end of the scope but didn't return."); \
    }

    switch (node->getType()) {
        CASE(Number)
        return cur->getConstant();
        ESAC(Number)

        CASE(TupleElement)
        return ctxt[cur->getTupleId()][cur->getElement()];
        ESAC(TupleElement)

        CASE_NO_CAST(AutoIncrement)
        return incCounter();
        ESAC(AutoIncrement)

        CASE(IntrinsicOperator)
#define BINARY_OP(op) return execute(node->getChild(0), ctxt) op execute(node->getChild(1), ctxt)
        const auto& args = cur->getArguments();
        switch (cur->getOperator()) {
            /** Unary Functor Operators */
            case FunctorOp::ORD:
                return execute(node->getChild(0), ctxt);
            case FunctorOp::STRLEN:
                return getSymbolTable().resolve(execute(node->getChild(0), ctxt)).size();
            case FunctorOp::NEG:
                return -execute(node->getChild(0), ctxt);
            case FunctorOp::BNOT:
                return ~execute(node->getChild(0), ctxt);
            case FunctorOp::LNOT:
                return !execute(node->getChild(0), ctxt);
            case FunctorOp::TONUMBER: {
                RamDomain result = 0;
                try {
                    result = stord(getSymbolTable().resolve(execute(node->getChild(0), ctxt)));
                } catch (...) {
                    std::cerr << "error: wrong string provided by to_number(\"";
                    std::cerr << getSymbolTable().resolve(execute(node->getChild(0), ctxt));
                    std::cerr << "\") functor.\n";
                    raise(SIGFPE);
                }
                return result;
            }
            case FunctorOp::TOSTRING:
                return getSymbolTable().lookup(std::to_string(execute(node->getChild(0), ctxt)));
            /** Binary Functor Operators */
            case FunctorOp::ADD: {
                BINARY_OP(+);
            }
            case FunctorOp::SUB: {
                BINARY_OP(-);
            }
            case FunctorOp::MUL: {
                BINARY_OP(*);
            }
            case FunctorOp::DIV: {
                BINARY_OP(/);
            }
            case FunctorOp::EXP: {
                return std::pow(execute(node->getChild(0), ctxt), execute(node->getChild(1), ctxt));
            }
            case FunctorOp::MOD: {
                BINARY_OP(%);
            }
            case FunctorOp::BAND: {
                BINARY_OP(&);
            }
            case FunctorOp::BOR: {
                BINARY_OP(|);
            }
            case FunctorOp::BXOR: {
                BINARY_OP(^);
            }
            case FunctorOp::LAND: {
                BINARY_OP(&&);
            }
            case FunctorOp::LOR: {
                BINARY_OP(||);
            }
            case FunctorOp::MAX: {
                auto result = execute(node->getChild(0), ctxt);
                for (size_t i = 1; i < args.size(); i++) {
                    result = std::max(result, execute(node->getChild(i), ctxt));
                }
                return result;
            }
            case FunctorOp::MIN: {
                auto result = execute(node->getChild(0), ctxt);
                for (size_t i = 1; i < args.size(); i++) {
                    result = std::min(result, execute(node->getChild(i), ctxt));
                }
                return result;
            }
            case FunctorOp::CAT: {
                std::stringstream ss;
                for (size_t i = 0; i < args.size(); i++) {
                    ss << getSymbolTable().resolve(execute(node->getChild(i), ctxt));
                }
                return getSymbolTable().lookup(ss.str());
            }
            /** Ternary Functor Operators */
            case FunctorOp::SUBSTR: {
                auto symbol = execute(node->getChild(0), ctxt);
                const std::string& str = getSymbolTable().resolve(symbol);
                auto idx = execute(node->getChild(1), ctxt);
                auto len = execute(node->getChild(2), ctxt);
                std::string sub_str;
                try {
                    sub_str = str.substr(idx, len);
                } catch (...) {
                    std::cerr << "warning: wrong index position provided by substr(\"";
                    std::cerr << str << "\"," << (int32_t)idx << "," << (int32_t)len << ") functor.\n";
                }
                return getSymbolTable().lookup(sub_str);
            }
            /** Undefined */
            default: {
                assert(false && "unsupported operator");
                return 0;
            }
        }
        ESAC(IntrinsicOperator)

        CASE(UserDefinedOperator)
        // get name and type
        const std::string& name = cur->getName();
        const std::string& type = cur->getType();

        auto fn = reinterpret_cast<void (*)()>(getMethodHandle(name));
        if (fn == nullptr) {
            std::cerr << "Cannot find user-defined operator " << name << std::endl;
            exit(1);
        }
        // prepare dynamic call environment
        size_t arity = cur->getArguments().size();
        ffi_cif cif;
        ffi_type* args[arity];
        void* values[arity];
        RamDomain intVal[arity];
        const char* strVal[arity];
        ffi_arg rc;

        /* Initialize arguments for ffi-call */
        for (size_t i = 0; i < arity; i++) {
            RamDomain arg = execute(node->getChild(i), ctxt);
            if (type[i] == 'S') {
                args[i] = &ffi_type_pointer;
                strVal[i] = getSymbolTable().resolve(arg).c_str();
                values[i] = &strVal[i];
            } else {
                args[i] = &ffi_type_uint32;
                intVal[i] = arg;
                values[i] = &intVal[i];
            }
        }

        // call external function
        if (type[arity] == 'N') {
            // Initialize for numerical return value
            if (ffi_prep_cif(&cif, FFI_DEFAULT_ABI, arity, &ffi_type_uint32, args) != FFI_OK) {
                std::cerr << "Failed to prepare CIF for user-defined operator ";
                std::cerr << name << std::endl;
                exit(1);
            }
        } else {
            // Initialize for string return value
            if (ffi_prep_cif(&cif, FFI_DEFAULT_ABI, arity, &ffi_type_pointer, args) != FFI_OK) {
                std::cerr << "Failed to prepare CIF for user-defined operator ";
                std::cerr << name << std::endl;
                exit(1);
            }
        }
        ffi_call(&cif, fn, &rc, values);
        RamDomain result;
        if (type[arity] == 'N') {
            result = ((RamDomain)rc);
        } else {
            result = getSymbolTable().lookup(((const char*)rc));
        }
        return result;
        ESAC(UserDefinedOperator)

        CASE(PackRecord)
        auto values = cur->getArguments();
        size_t arity = values.size();
        RamDomain data[arity];
        for (size_t i = 0; i < arity; ++i) {
            data[i] = execute(node->getChild(i), ctxt);
        }
        return packInterpreter(data, arity);
        ESAC(PackRecord)

        CASE(SubroutineArgument)
        return ctxt.getArgument(cur->getArgument());
        ESAC(SubroutineArgument)

        CASE_NO_CAST(True)
        return true;
        ESAC(True)

        CASE_NO_CAST(False)
        return false;
        ESAC(False)

        CASE_NO_CAST(Conjunction)
        return execute(node->getChild(0), ctxt) && execute(node->getChild(1), ctxt);
        ESAC(Conjunction)

        CASE_NO_CAST(Negation)
        return !execute(node->getChild(0), ctxt);
        ESAC(Negation)

        CASE_NO_CAST(EmptinessCheck)
        return node->getRelation()->empty();
        ESAC(EmptinessCheck)

        CASE(ExistenceCheck)
        // construct the pattern tuple
        size_t arity = cur->getRelation().getArity();

        size_t viewPos = node->getData(0);

        if (profileEnabled && !cur->getRelation().isTemp()) {
            reads[cur->getRelation().getName()]++;
        }
        // for total we use the exists test
        if (isa->isTotalSignature(cur)) {
            RamDomain tuple[arity];
            for (size_t i = 0; i < arity; i++) {
                tuple[i] = execute(node->getChild(i), ctxt);
            }
            return ctxt.getView(viewPos)->contains(TupleRef(tuple, arity));
        }

        // for partial we search for lower and upper boundaries
        RamDomain low[arity];
        RamDomain high[arity];
        for (size_t i = 0; i < node->getChildren().size(); ++i) {
            low[i] = node->getChild(i) != nullptr ? execute(node->getChild(i), ctxt) : MIN_RAM_DOMAIN;
            high[i] = node->getChild(i) != nullptr ? low[i] : MAX_RAM_DOMAIN;
        }
        return ctxt.getView(viewPos)->contains(TupleRef(low, arity), TupleRef(high, arity));
        ESAC(ExistenceCheck)

        CASE(ProvenanceExistenceCheck)
        // construct the pattern tuple
        size_t arity = cur->getRelation().getArity();

        // for partial we search for lower and upper boundaries
        RamDomain low[arity];
        RamDomain high[arity];
        for (size_t i = 0; i < arity - 2; i++) {
            low[i] = node->getChild(i) ? execute(node->getChild(i), ctxt) : MIN_RAM_DOMAIN;
            high[i] = node->getChild(i) ? low[i] : MAX_RAM_DOMAIN;
        }

        low[arity - 2] = MIN_RAM_DOMAIN;
        low[arity - 1] = MIN_RAM_DOMAIN;
        high[arity - 2] = MAX_RAM_DOMAIN;
        high[arity - 1] = MAX_RAM_DOMAIN;

        // obtain view
        size_t viewPos = node->getData(0);
        return ctxt.getView(viewPos)->contains(TupleRef(low, arity), TupleRef(high, arity));
        ESAC(ProvenanceExistenceCheck)

        CASE(Constraint)
        switch (cur->getOperator()) {
            case (BinaryConstraintOp::EQ):
                BINARY_OP(==);
            case (BinaryConstraintOp::NE):
                BINARY_OP(!=);
            case (BinaryConstraintOp::LT):
                BINARY_OP(<);
            case (BinaryConstraintOp::LE):
                BINARY_OP(<=);
            case (BinaryConstraintOp::GT):
                BINARY_OP(>);
            case (BinaryConstraintOp::GE):
                BINARY_OP(>=);
            case (BinaryConstraintOp::MATCH): {
                RamDomain left = execute(node->getChild(0), ctxt);
                RamDomain right = execute(node->getChild(1), ctxt);
                const std::string& pattern = getSymbolTable().resolve(left);
                const std::string& text = getSymbolTable().resolve(right);
                bool result = false;
                try {
                    result = std::regex_match(text, std::regex(pattern));
                } catch (...) {
                    std::cerr << "warning: wrong pattern provided for match(\"" << pattern << "\",\"" << text
                              << "\").\n";
                }
                return result;
            }
            case (BinaryConstraintOp::NOT_MATCH): {
                RamDomain left = execute(node->getChild(0), ctxt);
                RamDomain right = execute(node->getChild(1), ctxt);
                const std::string& pattern = getSymbolTable().resolve(left);
                const std::string& text = getSymbolTable().resolve(right);
                bool result = false;
                try {
                    result = !std::regex_match(text, std::regex(pattern));
                } catch (...) {
                    std::cerr << "warning: wrong pattern provided for !match(\"" << pattern << "\",\"" << text
                              << "\").\n";
                }
                return result;
            }
            case (BinaryConstraintOp::CONTAINS): {
                RamDomain left = execute(node->getChild(0), ctxt);
                RamDomain right = execute(node->getChild(1), ctxt);
                const std::string& pattern = getSymbolTable().resolve(left);
                const std::string& text = getSymbolTable().resolve(right);
                return text.find(pattern) != std::string::npos;
            }
            case (BinaryConstraintOp::NOT_CONTAINS): {
                RamDomain left = execute(node->getChild(0), ctxt);
                RamDomain right = execute(node->getChild(1), ctxt);
                const std::string& pattern = getSymbolTable().resolve(left);
                const std::string& text = getSymbolTable().resolve(right);
                return text.find(pattern) == std::string::npos;
            }
            default:
                assert(false && "unsupported operator");
                return false;
        }
        ESAC(Constraint)

        CASE(TupleOperation)
        bool result = execute(node->getChild(0), ctxt);

        if (profileEnabled && !cur->getProfileText().empty()) {
            auto& currentFrequencies = frequencies[cur->getProfileText()];
            while (currentFrequencies.size() <= getIterationNumber()) {
                currentFrequencies.emplace_back(0);
            }
            frequencies[cur->getProfileText()][getIterationNumber()]++;
        }
        return result;
        ESAC(TupleOperation)

        CASE(Scan)
        // get the targeted relation
        auto& rel = *node->getRelation();

        // use simple iterator
        for (const RamDomain* tuple : rel) {
            ctxt[cur->getTupleId()] = tuple;
            if (!execute(node->getChild(0), ctxt)) {
                break;
            }
        }
        return true;
        ESAC(Scan)

        CASE(ParallelScan)
        auto preamble = node->getPreamble();
        auto& rel = *node->getRelation();

        auto pStream = rel.partitionScan(numOfThreads);

        PARALLEL_START;
        InterpreterContext newCtxt(ctxt);
        auto viewInfo = preamble->getViewInfoForNested();
        for (const auto& info : viewInfo) {
            newCtxt.createView(*getRelationHandle(info[0]), info[1], info[2]);
        }
        pfor(auto it = pStream.begin(); it < pStream.end(); it++) {
            for (const TupleRef& val : *it) {
                newCtxt[cur->getTupleId()] = val.getBase();
                if (!execute(node->getChild(0), newCtxt)) {
                    break;
                }
            }
        }
        PARALLEL_END;
        return true;
        ESAC(ParallelScan)

        CASE(IndexScan)
        // create pattern tuple for range query
        size_t arity = cur->getRelation().getArity();
        RamDomain low[arity];
        RamDomain hig[arity];
        for (size_t i = 0; i < arity; i++) {
            if (node->getChild(i) != nullptr) {
                low[i] = execute(node->getChild(i), ctxt);
                hig[i] = low[i];
            } else {
                low[i] = MIN_RAM_DOMAIN;
                hig[i] = MAX_RAM_DOMAIN;
            }
        }

        size_t viewId = node->getData(0);
        auto& view = ctxt.getView(viewId);
        // conduct range query
        for (auto data : view->range(TupleRef(low, arity), TupleRef(hig, arity))) {
            ctxt[cur->getTupleId()] = &data[0];
            if (!execute(node->getChild(arity), ctxt)) {
                break;
            }
        }
        return true;
        ESAC(IndexScan)

        CASE(ParallelIndexScan)
        auto preamble = node->getPreamble();
        auto& rel = *node->getRelation();

        // create pattern tuple for range query
        size_t arity = rel.getArity();
        RamDomain low[arity];
        RamDomain hig[arity];
        for (size_t i = 0; i < arity; i++) {
            if (node->getChild(i)) {
                low[i] = execute(node->getChild(i), ctxt);
                hig[i] = low[i];
            } else {
                low[i] = MIN_RAM_DOMAIN;
                hig[i] = MAX_RAM_DOMAIN;
            }
        }

        size_t indexPos = node->getData(0);
        auto pStream = rel.partitionRange(indexPos, TupleRef(low, arity), TupleRef(hig, arity), numOfThreads);

        PARALLEL_START;
        InterpreterContext newCtxt(ctxt);
        auto viewInfo = preamble->getViewInfoForNested();
        for (const auto& info : viewInfo) {
            newCtxt.createView(*getRelationHandle(info[0]), info[1], info[2]);
        }
        pfor(auto it = pStream.begin(); it < pStream.end(); it++) {
            for (const TupleRef& val : *it) {
                newCtxt[cur->getTupleId()] = val.getBase();
                if (!execute(node->getChild(arity), newCtxt)) {
                    break;
                }
            }
        }
        PARALLEL_END;

        return true;
        ESAC(ParallelIndexScan)

        CASE(Choice)
        // get the targeted relation
        auto& rel = *node->getRelation();

        // use simple iterator
        for (const RamDomain* tuple : rel) {
            ctxt[cur->getTupleId()] = tuple;
            if (execute(node->getChild(0), ctxt)) {
                execute(node->getChild(1), ctxt);
                break;
            }
        }
        return true;
        ESAC(Choice)

        CASE(ParallelChoice)
        auto preamble = node->getPreamble();
        auto& rel = *node->getRelation();

        auto pStream = rel.partitionScan(numOfThreads);
        auto viewInfo = preamble->getViewInfoForNested();
        PARALLEL_START;
        InterpreterContext newCtxt(ctxt);
        for (const auto& info : viewInfo) {
            newCtxt.createView(*getRelationHandle(info[0]), info[1], info[2]);
        }
        pfor(auto it = pStream.begin(); it < pStream.end(); it++) {
            for (const TupleRef& val : *it) {
                newCtxt[cur->getTupleId()] = val.getBase();
                if (execute(node->getChild(0), newCtxt)) {
                    execute(node->getChild(1), newCtxt);
                    break;
                }
            }
        }
        PARALLEL_END;
        return true;
        ESAC(ParallelChoice)

        CASE(IndexChoice)
        // create pattern tuple for range query
        size_t arity = cur->getRelation().getArity();
        RamDomain low[arity];
        RamDomain hig[arity];
        for (size_t i = 0; i < arity; i++) {
            if (node->getChild(i) != nullptr) {
                low[i] = execute(node->getChild(i), ctxt);
                hig[i] = low[i];
            } else {
                low[i] = MIN_RAM_DOMAIN;
                hig[i] = MAX_RAM_DOMAIN;
            }
        }

        size_t viewId = node->getData(0);
        auto& view = ctxt.getView(viewId);

        for (auto ip : view->range(TupleRef(low, arity), TupleRef(hig, arity))) {
            const RamDomain* data = &ip[0];
            ctxt[cur->getTupleId()] = data;
            if (execute(node->getChild(arity), ctxt)) {
                execute(node->getChild(arity + 1), ctxt);
                break;
            }
        }
        return true;
        ESAC(IndexChoice)

        CASE(ParallelIndexChoice)
        auto preamble = node->getPreamble();
        auto& rel = *node->getRelation();

        auto viewInfo = preamble->getViewInfoForNested();

        // create pattern tuple for range query
        size_t arity = rel.getArity();
        RamDomain low[arity];
        RamDomain hig[arity];
        for (size_t i = 0; i < arity; i++) {
            if (node->getChild(i) != nullptr) {
                low[i] = execute(node->getChild(i), ctxt);
                hig[i] = low[i];
            } else {
                low[i] = MIN_RAM_DOMAIN;
                hig[i] = MAX_RAM_DOMAIN;
            }
        }

        size_t indexPos = node->getData(0);
        auto pStream = rel.partitionRange(indexPos, TupleRef(low, arity), TupleRef(hig, arity), numOfThreads);

        PARALLEL_START;
        InterpreterContext newCtxt(ctxt);
        for (const auto& info : viewInfo) {
            newCtxt.createView(*getRelationHandle(info[0]), info[1], info[2]);
        }
        pfor(auto it = pStream.begin(); it < pStream.end(); it++) {
            for (const TupleRef& val : *it) {
                newCtxt[cur->getTupleId()] = val.getBase();
                if (execute(node->getChild(arity), newCtxt)) {
                    execute(node->getChild(arity + 1), newCtxt);
                    break;
                }
            }
        }
        PARALLEL_END;

        return true;
        ESAC(ParallelIndexChoice)

        CASE(UnpackRecord)
        RamDomain ref = execute(node->getChild(0), ctxt);

        // check for null
        if (isNullInterpreter(ref)) {
            return true;
        }

        // update environment variable
        size_t arity = cur->getArity();
        const RamDomain* tuple = unpackInterpreter(ref, arity);

        // save reference to temporary value
        ctxt[cur->getTupleId()] = tuple;

        // run nested part - using base class visitor
        return execute(node->getChild(1), ctxt);
        ESAC(UnpackRecord)

        CASE(Aggregate)
        // get the targeted relation
        const InterpreterRelation& rel = *node->getRelation();

        // initialize result
        RamDomain res = 0;
        switch (cur->getFunction()) {
            case souffle::MIN:
                res = MAX_RAM_DOMAIN;
                break;
            case souffle::MAX:
                res = MIN_RAM_DOMAIN;
                break;
            case souffle::COUNT:
                res = 0;
                break;
            case souffle::SUM:
                res = 0;
                break;
        }

        for (const RamDomain* data : rel) {
            ctxt[cur->getTupleId()] = data;

            if (!execute(node->getChild(0), ctxt)) {
                continue;
            }

            // count is easy
            if (cur->getFunction() == souffle::COUNT) {
                ++res;
                continue;
            }

            // aggregation is a bit more difficult

            // eval target expression
            RamDomain val = execute(node->getChild(1), ctxt);

            switch (cur->getFunction()) {
                case souffle::MIN:
                    res = std::min(res, val);
                    break;
                case souffle::MAX:
                    res = std::max(res, val);
                    break;
                case souffle::COUNT:
                    res = 0;
                    break;
                case souffle::SUM:
                    res += val;
                    break;
            }
        }

        // write result to environment
        RamDomain tuple[1];
        tuple[0] = res;
        ctxt[cur->getTupleId()] = tuple;

        if (cur->getFunction() == souffle::MAX && res == MIN_RAM_DOMAIN) {
            // no maximum found
            return true;
        } else if (cur->getFunction() == souffle::MIN && res == MAX_RAM_DOMAIN) {
            // no minimum found
            return true;
        } else {
            // run nested part - using base class visitor
            return execute(node->getChild(2), ctxt);
        }
        ESAC(Aggregate)

        CASE(IndexAggregate)
        // initialize result
        RamDomain res = 0;
        switch (cur->getFunction()) {
            case souffle::MIN:
                res = MAX_RAM_DOMAIN;
                break;
            case souffle::MAX:
                res = MIN_RAM_DOMAIN;
                break;
            case souffle::COUNT:
                res = 0;
                break;
            case souffle::SUM:
                res = 0;
                break;
        }

        // init temporary tuple for this level
        size_t arity = cur->getRelation().getArity();

        // get lower and upper boundaries for iteration
        RamDomain low[arity];
        RamDomain hig[arity];

        for (size_t i = 0; i < arity; i++) {
            if (node->getChild(i) != nullptr) {
                low[i] = execute(node->getChild(i), ctxt);
                hig[i] = low[i];
            } else {
                low[i] = MIN_RAM_DOMAIN;
                hig[i] = MAX_RAM_DOMAIN;
            }
        }

        size_t viewId = node->getData(0);
        auto& view = ctxt.getView(viewId);

        for (auto ip : view->range(TupleRef(low, arity), TupleRef(hig, arity))) {
            // link tuple
            const RamDomain* data = &ip[0];
            ctxt[cur->getTupleId()] = data;

            if (!execute(node->getChild(arity), ctxt)) {
                continue;
            }

            // count is easy
            if (cur->getFunction() == souffle::COUNT) {
                ++res;
                continue;
            }

            // aggregation is a bit more difficult

            // eval target expression
            RamDomain val = execute(node->getChild(arity + 1), ctxt);

            switch (cur->getFunction()) {
                case souffle::MIN:
                    res = std::min(res, val);
                    break;
                case souffle::MAX:
                    res = std::max(res, val);
                    break;
                case souffle::COUNT:
                    res = 0;
                    break;
                case souffle::SUM:
                    res += val;
                    break;
            }
        }

        // write result to environment
        RamDomain tuple[1];
        tuple[0] = res;
        ctxt[cur->getTupleId()] = tuple;

        // run nested part - using base class visitor
        if (cur->getFunction() == souffle::MAX && res == MIN_RAM_DOMAIN) {
            // no maximum found
            return true;
        } else if (cur->getFunction() == souffle::MIN && res == MAX_RAM_DOMAIN) {
            // no minimum found
            return true;
        } else {
            // run nested part - using base class visitor
            return execute(node->getChild(arity + 2), ctxt);
        }
        ESAC(IndexAggregate)

        CASE_NO_CAST(Break)
        // check condition
        if (execute(node->getChild(0), ctxt)) {
            return false;
        }
        return execute(node->getChild(1), ctxt);
        ESAC(Break)

        CASE(Filter)
        bool result = true;
        // check condition
        if (execute(node->getChild(0), ctxt)) {
            // process nested
            result = execute(node->getChild(1), ctxt);
        }

        if (profileEnabled && !cur->getProfileText().empty()) {
            auto& currentFrequencies = frequencies[cur->getProfileText()];
            while (currentFrequencies.size() <= getIterationNumber()) {
                currentFrequencies.emplace_back(0);
            }
            frequencies[cur->getProfileText()][getIterationNumber()]++;
        }
        return result;
        ESAC(Filter)

        CASE(Project)
        size_t arity = cur->getRelation().getArity();
        RamDomain tuple[arity];
        for (size_t i = 0; i < arity; i++) {
            tuple[i] = execute(node->getChild(i), ctxt);
        }

        // insert in target relation
        InterpreterRelation& rel = *node->getRelation();
        rel.insert(tuple);
        return true;
        ESAC(Project)

        CASE(SubroutineReturnValue)
        for (size_t i = 0; i < cur->getValues().size(); ++i) {
            if (node->getChild(i) == nullptr) {
                ctxt.addReturnValue(0, true);
            } else {
                ctxt.addReturnValue(execute(node->getChild(i), ctxt));
            }
        }
        return true;
        ESAC(SubroutineReturnValue)

        CASE_NO_CAST(Sequence)
        for (const auto& child : node->getChildren()) {
            if (!execute(child.get(), ctxt)) {
                return false;
            }
        }
        return true;
        ESAC(Sequence)

        CASE_NO_CAST(Parallel)
        for (const auto& child : node->getChildren()) {
            if (!execute(child.get(), ctxt)) {
                return false;
            }
        }
        return true;
        ESAC(Parallel)

        CASE_NO_CAST(Loop)
        resetIterationNumber();
        while (execute(node->getChild(0), ctxt)) {
            incIterationNumber();
        }
        resetIterationNumber();
        return true;
        ESAC(Loop)

        CASE_NO_CAST(Exit)
        return !execute(node->getChild(0), ctxt);
        ESAC(Exit)

        CASE(LogRelationTimer)
        Logger logger(cur->getMessage().c_str(), getIterationNumber(),
                std::bind(&InterpreterRelation::size, node->getRelation()));
        return execute(node->getChild(0), ctxt);
        ESAC(LogRelationTimer)

        CASE(LogTimer)
        Logger logger(cur->getMessage().c_str(), getIterationNumber());
        return execute(node->getChild(0), ctxt);
        ESAC(LogTimer)

        CASE(DebugInfo)
        SignalHandler::instance()->setMsg(cur->getMessage().c_str());
        return execute(node->getChild(0), ctxt);
        ESAC(DebugInfo)

        CASE(Stratum)
        if (profileEnabled) {
            std::map<std::string, size_t> relNames;
            for (auto rel : tUnit.getProgram()->getRelations()) {
                relNames[rel->getName()] = rel->getArity();
            }
            for (const auto& rel : relNames) {
                // Skip temporary relations, marked with '@'
                if (rel.first[0] == '@') {
                    continue;
                }
                ProfileEventSingleton::instance().makeStratumRecord(
                        cur->getIndex(), "relation", rel.first, "arity", std::to_string(rel.second));
            }
        }
        return execute(node->getChild(0), ctxt);
        ESAC(Stratum)

        CASE_NO_CAST(Clear)
        node->getRelation()->purge();
        return true;
        ESAC(Clear)

        CASE(LogSize)
        const InterpreterRelation& rel = *node->getRelation();
        ProfileEventSingleton::instance().makeQuantityEvent(
                cur->getMessage(), rel.size(), getIterationNumber());
        return true;
        ESAC(LogSize)

        CASE(Load)
        for (IODirectives ioDirectives : cur->getIODirectives()) {
            try {
                InterpreterRelation& relation = *node->getRelation();
                std::vector<bool> symbolMask;
                for (auto& cur : cur->getRelation().getAttributeTypeQualifiers()) {
                    symbolMask.push_back(cur[0] == 's');
                }
                IOSystem::getInstance()
                        .getReader(symbolMask, getSymbolTable(), ioDirectives,
                                Global::config().has("provenance"), relation.getNumberOfHeights())
                        ->readAll(relation);
            } catch (std::exception& e) {
                std::cerr << "Error loading data: " << e.what() << "\n";
            }
        }
        return true;
        ESAC(Load)

        CASE(Store)
        for (IODirectives ioDirectives : cur->getIODirectives()) {
            try {
                std::vector<bool> symbolMask;
                for (auto& cur : cur->getRelation().getAttributeTypeQualifiers()) {
                    symbolMask.push_back(cur[0] == 's');
                }
                IOSystem::getInstance()
                        .getWriter(symbolMask, getSymbolTable(), ioDirectives,
                                Global::config().has("provenance"), cur->getRelation().getNumberOfHeights())
                        ->writeAll(*node->getRelation());
            } catch (std::exception& e) {
                std::cerr << e.what();
                exit(1);
            }
        }
        return true;
        ESAC(Store)

        CASE_NO_CAST(Query)
        InterpreterPreamble* preamble = node->getPreamble();

        // Execute view-free operations in outer filter if any.
        auto& viewFreeOps = preamble->getOuterFilterViewFreeOps();
        for (auto& op : viewFreeOps) {
            if (!execute(op.get(), ctxt)) {
                return true;
            }
        }

        // Create Views for outer filter operation if any.
        auto& viewsForOuter = preamble->getViewInfoForFilter();
        for (auto& info : viewsForOuter) {
            ctxt.createView(*getRelationHandle(info[0]), info[1], info[2]);
        }

        // Execute outer filter operation.
        auto& viewOps = preamble->getOuterFilterViewOps();
        for (auto& op : viewOps) {
            if (!execute(op.get(), ctxt)) {
                return true;
            }
        }

        if (preamble->isParallel) {
            // If Parallel is true, holds views creation unitl parallel instructions.
        } else {
            // Issue views for nested operation.
            auto& viewsForNested = preamble->getViewInfoForNested();
            for (auto& info : viewsForNested) {
                ctxt.createView(*getRelationHandle(info[0]), info[1], info[2]);
            }
        }
        execute(node->getChild(0), ctxt);
        return true;
        ESAC(Query)

        CASE_NO_CAST(Merge)
        // get involved relation
        InterpreterRelation& src = *getRelationHandle(node->getData(0));
        InterpreterRelation& trg = *getRelationHandle(node->getData(1));

        if (dynamic_cast<InterpreterEqRelation*>(&trg) != nullptr) {
            // expand src with the new knowledge generated by insertion.
            src.extend(trg);
        }
        // merge in all elements
        trg.insert(src);

        // done
        return true;
        ESAC(Merge)

        CASE_NO_CAST(Swap)
        swapRelation(node->getData(0), node->getData(1));
        return true;
        ESAC(Swap)

        default:
            assert(false && "Unhandled\n");
    }
}

}  // namespace souffle<|MERGE_RESOLUTION|>--- conflicted
+++ resolved
@@ -122,22 +122,11 @@
     if (Global::config().has("verbose")) {
         SignalHandler::instance()->enableLogging();
     }
-<<<<<<< HEAD
-
-    auto* program = tUnit.getProgram()->getMain();
-    auto entry = generator.generateTree(*program);
-    InterpreterContext ctxt;
-
-=======
+
     RamStatement& program = tUnit.getProgram()->getMain();
     auto entry = generator.generateTree(program);
     InterpreterContext ctxt;
 
-    for (auto rel : tUnit.getProgram()->getRelations()) {
-        createRelation(*rel, isa->getIndexes(*rel), generator.encodeRelation(*rel));
-    }
-
->>>>>>> 041c4042
     if (!profileEnabled) {
         InterpreterContext ctxt;
         execute(entry.get(), ctxt);
