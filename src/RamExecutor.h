--- conflicted
+++ resolved
@@ -83,11 +83,7 @@
      */
     virtual void executeSubroutine(RamEnvironment& env, const RamStatement& stmt,
             const std::vector<RamDomain>& arguments, std::vector<RamDomain>& returnValues,
-<<<<<<< HEAD
-            std::vector<bool>& returnErrors) const = 0; 
-=======
             std::vector<bool>& returnErrors) const = 0;
->>>>>>> fcebcf98
     /**
      * Runs the given statement on the given environment.
      */
