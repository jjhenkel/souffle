--- conflicted
+++ resolved
@@ -19,12 +19,8 @@
 
 #include "BTree.h"
 #include "CompiledRamTuple.h"
-<<<<<<< HEAD
 #include "BinaryRelation.h"
-#include "SymbolTable.h"
-=======
 #include "IterUtils.h"
->>>>>>> ae25bc0c
 #include "ParallelUtils.h"
 #include "SymbolTable.h"
 #include "Table.h"
@@ -739,24 +735,18 @@
         return index.end();
     }
 
-<<<<<<< HEAD
-        /** 
-         * Return a list of iterators, s.t. we can process in parallel. 
-         * "an approximation of the number of sub-ranges to be included in the resulting partition."
-         * "The numbers there [400] are not very important, as long as they are large enough (~10x the number of maximum expected cores) 
-         * and not too large, such that processing a fragment lasts less than e.g. 1ms."
-         * @param np the number of iterators to attempt to return, which represents slices of the data structure
-         * @return a vector of these iterator ranges
-         */
-        std::vector<range<iterator>> partition(std::size_t np=400) const {
-            return index.getChunks(np);
-        }
-=======
     void clear() {
         index.clear();
     }
->>>>>>> ae25bc0c
-
+
+    /** 
+     * Return a list of iterators, s.t. we can process in parallel. 
+     * "an approximation of the number of sub-ranges to be included in the resulting partition."
+     * "The numbers there [400] are not very important, as long as they are large enough (~10x the number of maximum expected cores) 
+     * and not too large, such that processing a fragment lasts less than e.g. 1ms."
+     * @param np the number of iterators to attempt to return, which represents slices of the data structure
+     * @return a vector of these iterator ranges
+     */
     std::vector<range<iterator>> partition() const {
         std::vector<range<iterator>> res;
         for (const auto& cur : index.getChunks(400)) {
@@ -955,7 +945,196 @@
         return res;
     }
 };
-
+/**
+ * A disjoint index is like a direct index storing the indexed elements directly
+ * within the maintained index structure. However, unlike the B-Tree utilized
+ * by a direct index, a disjoint set is utilized, with pairs being implicit.
+ *
+ * @tparam Index .. the index to be internally utilized.
+ */
+template<typename Index>
+class DisjointSetIndex {
+
+    typedef typename ram::Tuple<RamDomain,2> tuple_type;
+
+    typedef BinaryRelation<tuple_type> data_type;
+
+    data_type data;
+
+public:
+
+    typedef typename data_type::operation_hints operation_hints;
+
+    bool empty() const {
+        return data.size() == 0;
+    }
+
+    /* returns the number of pairs (NOT the number of elements in the domain, but the number of possibly enumerated pairs!) */
+    std::size_t size() const {
+        return data.size();
+    }
+
+    /**
+     * Checks whether the data structure contains this tuple
+     * @pararm tuple The pair to check for
+     * @param ctxt context hints to help the query process
+     * @return true if the data structure contains this tuple
+     */
+    bool contains(const tuple_type& tuple, operation_hints& ctxt) const {
+        // ctxt?
+        // TODO pnappa: optimisations would include ctxt for a more knowledgable search? doesn't really make much sense with djSet
+        return data.contains(tuple[0], tuple[1]);
+    }
+
+    /** 
+     * Inserts the pair into the equivalence relation
+     * @param tuple the tuple that contains the value to insert into the data structure
+     * @param ctxt a context hint which when provided, provides hints to the insertion process
+     *      with the intention of speeding up insertion
+     * @return true if the tuple has not existed in the data structure already
+     */
+    bool insert(const tuple_type& tuple, operation_hints& ctxt) {
+        return data.insert(tuple[0], tuple[1], ctxt);
+    }
+
+    /**
+     * Inserts all pairs from the other disjoint set into this one 
+     * @param other the supplied disjoint set to copy pairs from
+     */
+    void insertAll(const DisjointSetIndex& other) {
+        data.insertAll(other.data);
+    }
+
+    /* deletes all data contained in the disjoint-set data structure */
+    void clear() {
+        data.clear();
+    }
+
+    // ---------------------------------------------
+    //                Iterators
+    // ---------------------------------------------
+
+    class iterator : public std::iterator<std::forward_iterator_tag,tuple_type> {
+
+        typedef typename data_type::iterator nested_iterator;
+
+        // the wrapped iterator
+        nested_iterator nested;
+
+        // the value currently pointed to
+        tuple_type value;
+
+    public:
+
+        // default constructor -- creating an end-iterator
+        iterator() {};
+
+        iterator(const nested_iterator& iter) : nested(iter), value(orderOut(*iter)) {};
+
+        // a copy constructor
+        iterator(const iterator& other) = default;
+
+        // an assignment operator
+        iterator& operator=(const iterator& other) = default;
+
+        // the equality operator as required by the iterator concept
+        bool operator==(const iterator& other) const {
+            // equivalent if pointing to the same value
+            return nested == other.nested;
+        }
+
+        // the not-equality operator as required by the iterator concept
+        bool operator!=(const iterator& other) const {
+            return !(*this == other);
+        }
+
+        // the deref operator as required by the iterator concept
+        const tuple_type& operator*() const {
+            return value;
+        }
+
+        // support for the pointer operator
+        const tuple_type* operator->() const {
+            return &value;
+        }
+
+        // the increment operator as required by the iterator concept
+        iterator& operator++() {
+            ++nested;
+            value = orderOut(*nested);
+            return *this;
+        }
+
+    };
+
+    /** non-const due to binrel find fns */
+    iterator begin() const {
+        return iterator(data.begin());
+    }
+
+    /** non-const due to binrel find fns */
+    iterator end() const {
+        return iterator(data.end());
+    }
+
+    /**
+     * Return a list of iterators s.t. we can process in parallel
+     * The ordering is not important.
+     * The figure 400 is an approximate useful figure, and should be tuned later by another contributor
+     * @param np the number of partitions to attempt to return
+     * @return a list of iterators over each partition to return
+     */
+    std::vector<range<iterator>> partition(std::size_t np = 400) const {
+        std::vector<range<iterator>> ret;
+        auto val = data.partition(np);
+
+        for (auto& x : val) {
+            ret.push_back(make_range(iterator(x.begin()), iterator(x.end())));
+        }
+
+        return ret;
+    }
+
+    /**
+     * Find the requested tuple in the data structure, and generate an iterator that begins at that point
+     * @param key the tuple to search for
+     * @param ctxt the context hint to provide help in finding this position
+     * @return an iterator that begins at that position.. and I'm pretty sure if the tuple does not exist, then an iterator == this->end()
+     */
+    iterator find(const tuple_type& key, operation_hints& ctxt) const {
+        //TODO: utilise the ctxt for this
+        return iterator(data.find(orderIn(key)));
+    }
+
+    template<typename SubIndex>
+    range<iterator> equalRange(const tuple_type& tuple, operation_hints& ctxt) const {
+        //TODO: this is invalid
+        // static_assert(is_compatible_with<SubIndex,Index>::value, "Invalid sub-index query!");
+        // auto r = data.template getBoundaries<SubIndex::size>(orderIn(tuple), ctxt);
+        std::cout << "poor call\n";
+        std::cerr << "poor call\n";
+        throw "unimplemented";
+        return make_range(iterator(begin()), iterator(end()));
+    }
+
+    static void printDescription(std::ostream& out) {
+        out << "disjoint-set-index(" << Index() << ")";
+    }
+
+private:
+
+    static tuple_type orderIn(const tuple_type& tuple) {
+        tuple_type res;
+        order<Index>().order_in(res, tuple);
+        return res;
+    }
+
+    static tuple_type orderOut(const tuple_type& tuple) {
+        tuple_type res;
+        order<Index>().order_out(res, tuple);
+        return res;
+    }
+};
 // -------------------------------------------------------------
 
 /* A direct index factory only supporting direct indices */
@@ -1034,203 +1213,9 @@
     // fixes the type of the nested structure
     typedef Indices<T, IndexFactory, Rest...> nested_indices;
 
-<<<<<<< HEAD
-    /**
-     * A disjoint index is like a direct index storing the indexed elements directly
-     * within the maintained index structure. However, unlike the B-Tree utilized
-     * by a direct index, a disjoint set is utilized, with pairs being implicit.
-     *
-     * @tparam Index .. the index to be internally utilized.
-     */
-    template<typename Index>
-    class DisjointSetIndex {
-
-        typedef typename ram::Tuple<RamDomain,2> tuple_type;
-
-        typedef BinaryRelation<tuple_type> data_type;
-
-        data_type data;
-
-    public:
-
-        typedef typename data_type::operation_hints operation_hints;
-
-        bool empty() const {
-            return data.size() == 0;
-        }
-
-        /* returns the number of pairs (NOT the number of elements in the domain, but the number of possibly enumerated pairs!) */
-        std::size_t size() const {
-            return data.size();
-        }
-
-        /**
-         * Checks whether the data structure contains this tuple
-         * @pararm tuple The pair to check for
-         * @param ctxt context hints to help the query process
-         * @return true if the data structure contains this tuple
-         */
-        bool contains(const tuple_type& tuple, operation_hints& ctxt) const {
-            // ctxt?
-            // TODO pnappa: optimisations would include ctxt for a more knowledgable search? doesn't really make much sense with djSet
-            return data.contains(tuple[0], tuple[1]);
-        }
-
-        /** 
-         * Inserts the pair into the equivalence relation
-         * @param tuple the tuple that contains the value to insert into the data structure
-         * @param ctxt a context hint which when provided, provides hints to the insertion process
-         *      with the intention of speeding up insertion
-         * @return true if the tuple has not existed in the data structure already
-         */
-        bool insert(const tuple_type& tuple, operation_hints& ctxt) {
-            return data.insert(tuple[0], tuple[1], ctxt);
-        }
-
-        /**
-         * Inserts all pairs from the other disjoint set into this one 
-         * @param other the supplied disjoint set to copy pairs from
-         */
-        void insertAll(const DisjointSetIndex& other) {
-            data.insertAll(other.data);
-        }
-
-        /* deletes all data contained in the disjoint-set data structure */
-        void clear() {
-            data.clear();
-        }
-
-        // ---------------------------------------------
-        //                Iterators
-        // ---------------------------------------------
-
-        class iterator : public std::iterator<std::forward_iterator_tag,tuple_type> {
-
-            typedef typename data_type::iterator nested_iterator;
-
-            // the wrapped iterator
-            nested_iterator nested;
-
-            // the value currently pointed to
-            tuple_type value;
-
-        public:
-
-            // default constructor -- creating an end-iterator
-            iterator() {};
-
-            iterator(const nested_iterator& iter) : nested(iter), value(orderOut(*iter)) {};
-
-            // a copy constructor
-            iterator(const iterator& other) = default;
-
-            // an assignment operator
-            iterator& operator=(const iterator& other) = default;
-
-            // the equality operator as required by the iterator concept
-            bool operator==(const iterator& other) const {
-                // equivalent if pointing to the same value
-                return nested == other.nested;
-            }
-
-            // the not-equality operator as required by the iterator concept
-            bool operator!=(const iterator& other) const {
-                return !(*this == other);
-            }
-
-            // the deref operator as required by the iterator concept
-            const tuple_type& operator*() const {
-                return value;
-            }
-
-            // support for the pointer operator
-            const tuple_type* operator->() const {
-                return &value;
-            }
-
-            // the increment operator as required by the iterator concept
-            iterator& operator++() {
-                ++nested;
-                value = orderOut(*nested);
-                return *this;
-            }
-
-        };
-
-        /** non-const due to binrel find fns */
-        iterator begin() const {
-            return iterator(data.begin());
-        }
-
-        /** non-const due to binrel find fns */
-        iterator end() const {
-            return iterator(data.end());
-        }
-
-        /**
-         * Return a list of iterators s.t. we can process in parallel
-         * The ordering is not important.
-         * The figure 400 is an approximate useful figure, and should be tuned later by another contributor
-         * @param np the number of partitions to attempt to return
-         * @return a list of iterators over each partition to return
-         */
-        std::vector<range<iterator>> partition(std::size_t np = 400) const {
-            std::vector<range<iterator>> ret;
-            auto val = data.partition(np);
-
-            for (auto& x : val) {
-                ret.push_back(make_range(iterator(x.begin()), iterator(x.end())));
-            }
-
-            return ret;
-        }
-
-        /**
-         * Find the requested tuple in the data structure, and generate an iterator that begins at that point
-         * @param key the tuple to search for
-         * @param ctxt the context hint to provide help in finding this position
-         * @return an iterator that begins at that position.. and I'm pretty sure if the tuple does not exist, then an iterator == this->end()
-         */
-        iterator find(const tuple_type& key, operation_hints& ctxt) const {
-            //TODO: utilise the ctxt for this
-            return iterator(data.find(orderIn(key)));
-        }
-
-        template<typename SubIndex>
-        range<iterator> equalRange(const tuple_type& tuple, operation_hints& ctxt) const {
-            //TODO: this is invalid
-            // static_assert(is_compatible_with<SubIndex,Index>::value, "Invalid sub-index query!");
-            // auto r = data.template getBoundaries<SubIndex::size>(orderIn(tuple), ctxt);
-            std::cout << "poor call\n";
-            std::cerr << "poor call\n";
-            throw "unimplemented";
-            return make_range(iterator(begin()), iterator(end()));
-        }
-
-        static void printDescription(std::ostream& out) {
-            out << "disjoint-set-index(" << Index() << ")";
-        }
-
-    private:
-
-        static tuple_type orderIn(const tuple_type& tuple) {
-            tuple_type res;
-            order<Index>().order_in(res, tuple);
-            return res;
-        }
-
-        static tuple_type orderOut(const tuple_type& tuple) {
-            tuple_type res;
-            order<Index>().order_out(res, tuple);
-            return res;
-        }
-    };
-
     // -------------------------------------------------------------
-=======
     // nested containers
     nested_indices nested;
->>>>>>> ae25bc0c
 
     // this index
     index_t index;
