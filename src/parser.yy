--- conflicted
+++ resolved
@@ -602,19 +602,11 @@
        auto res = new AstAggregator(AstAggregator::min);
        res->setTargetExpression(std::unique_ptr<AstArgument>($2));
        auto bodies = $5->toClauseBodies();
-<<<<<<< HEAD
-	   if (bodies.size() != 1) {
-		   std::cerr << "ERROR: currently not supporting non-conjunctive aggreation clauses!";
-		   exit(1);
-	   }
-       for(const auto& cur : bodies[0]->getBodyLiterals())
-=======
        if (bodies.size() != 1) {
            std::cerr << "ERROR: currently not supporting non-conjunctive aggregation clauses!";
            exit(1);
        }
        for(const auto& cur : bodies[0]->getBodyLiterals()) 
->>>>>>> edef6dcc
     	   res->addBodyLiteral(std::unique_ptr<AstLiteral>(cur->clone()));
        delete bodies[0];
        delete $5;
@@ -632,19 +624,11 @@
        auto res = new AstAggregator(AstAggregator::min);
        res->setTargetExpression(std::unique_ptr<AstArgument>($2));
        auto bodies = $5->toClauseBodies();
-<<<<<<< HEAD
-	   if (bodies.size() != 1) {
-		   std::cerr << "ERROR: currently not supporting non-conjunctive aggreation clauses!";
-		   exit(1);
-	   }
-       for(const auto& cur : bodies[0]->getBodyLiterals())
-=======
        if (bodies.size() != 1) {
            std::cerr << "ERROR: currently not supporting non-conjunctive aggregation clauses!";
            exit(1);
        }
        for(const auto& cur : bodies[0]->getBodyLiterals()) 
->>>>>>> edef6dcc
     	   res->addBodyLiteral(std::unique_ptr<AstLiteral>(cur->clone()));
        delete bodies[0];
        delete $5;
@@ -662,19 +646,11 @@
        auto res = new AstAggregator(AstAggregator::max);
        res->setTargetExpression(std::unique_ptr<AstArgument>($2));
        auto bodies = $5->toClauseBodies();
-<<<<<<< HEAD
-	   if (bodies.size() != 1) {
-		   std::cerr << "ERROR: currently not supporting non-conjunctive aggreation clauses!";
-		   exit(1);
-	   }
-       for(const auto& cur : bodies[0]->getBodyLiterals())
-=======
        if (bodies.size() != 1) {
            std::cerr << "ERROR: currently not supporting non-conjunctive aggregation clauses!";
            exit(1);
        }
        for(const auto& cur : bodies[0]->getBodyLiterals()) 
->>>>>>> edef6dcc
           res->addBodyLiteral(std::unique_ptr<AstLiteral>(cur->clone()));
        delete bodies[0];
        delete $5;
@@ -789,12 +765,6 @@
     ;
 
 /* Disjunction */
-<<<<<<< HEAD
-disjunction : conjunction				 { $$ = $1; }
-	 | disjunction SEMICOLON conjunction { $$ = $1; $$->disjunct(std::move(*$3)); }
-	 ;
-
-=======
 disjunction : conjunction {
         $$ = $1;
       }
@@ -805,7 +775,6 @@
       }
     ;
 	 
->>>>>>> edef6dcc
 /* Body */
 body : disjunction						{ $$ = $1; }
      ;
